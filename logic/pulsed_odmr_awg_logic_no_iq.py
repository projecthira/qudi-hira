--- conflicted
+++ resolved
@@ -118,6 +118,7 @@
         self._laser_logic = self.laserlogic()
 
         # self._awg_device.reset()
+        self._laser_logic.set_external_state(True)
 
         # Get hardware constraints
         mw_limits = self.get_hw_constraints()
@@ -872,11 +873,6 @@
         with self.threadlock:
             if self.module_state() == 'locked':
                 self.stopRequested = True
-<<<<<<< HEAD
-=======
-
->>>>>>> cbfb1702
-        self._laser_logic.set_external_state(False)
         return 0
 
     def clear_odmr_data(self):
