--- conflicted
+++ resolved
@@ -30,7 +30,6 @@
      </property>
      <property name="title">
       <string>Current Pulse Block Ensemble Info:</string>
-<<<<<<< HEAD
      </property>
      <layout class="QGridLayout" name="gridLayout_24">
       <item row="0" column="0" colspan="3">
@@ -297,274 +296,6 @@
      <property name="title">
       <string>Sample and load Ensembles</string>
      </property>
-=======
-     </property>
-     <layout class="QGridLayout" name="gridLayout_24">
-      <item row="0" column="0" colspan="3">
-       <layout class="QGridLayout" name="gridLayout_3">
-        <item row="2" column="0">
-         <widget class="QLabel" name="pbe_num_laser_label">
-          <property name="text">
-           <string>&lt;html&gt;&lt;head/&gt;&lt;body&gt;&lt;p&gt;# of Laser-&lt;br/&gt;pulses:&lt;/p&gt;&lt;/body&gt;&lt;/html&gt;</string>
-          </property>
-          <property name="alignment">
-           <set>Qt::AlignRight|Qt::AlignTrailing|Qt::AlignVCenter</set>
-          </property>
-         </widget>
-        </item>
-        <item row="9" column="1">
-         <widget class="QPushButton" name="curr_ensemble_load_PushButton">
-          <property name="enabled">
-           <bool>true</bool>
-          </property>
-          <property name="sizePolicy">
-           <sizepolicy hsizetype="Expanding" vsizetype="Fixed">
-            <horstretch>0</horstretch>
-            <verstretch>0</verstretch>
-           </sizepolicy>
-          </property>
-          <property name="maximumSize">
-           <size>
-            <width>16777215</width>
-            <height>16777215</height>
-           </size>
-          </property>
-          <property name="text">
-           <string>Load</string>
-          </property>
-         </widget>
-        </item>
-        <item row="9" column="0">
-         <widget class="QPushButton" name="curr_ensemble_del_PushButton">
-          <property name="maximumSize">
-           <size>
-            <width>16777215</width>
-            <height>16777215</height>
-           </size>
-          </property>
-          <property name="text">
-           <string>Delete</string>
-          </property>
-         </widget>
-        </item>
-        <item row="2" column="1">
-         <widget class="QSpinBox" name="curr_ensemble_laserpulses_SpinBox">
-          <property name="sizePolicy">
-           <sizepolicy hsizetype="Expanding" vsizetype="Fixed">
-            <horstretch>0</horstretch>
-            <verstretch>0</verstretch>
-           </sizepolicy>
-          </property>
-          <property name="maximumSize">
-           <size>
-            <width>16777215</width>
-            <height>16777215</height>
-           </size>
-          </property>
-          <property name="alignment">
-           <set>Qt::AlignLeading|Qt::AlignLeft|Qt::AlignVCenter</set>
-          </property>
-          <property name="readOnly">
-           <bool>true</bool>
-          </property>
-          <property name="buttonSymbols">
-           <enum>QAbstractSpinBox::NoButtons</enum>
-          </property>
-          <property name="maximum">
-           <number>1000000000</number>
-          </property>
-         </widget>
-        </item>
-        <item row="5" column="0">
-         <widget class="QLabel" name="pbe_rot_frame_label">
-          <property name="text">
-           <string>&lt;html&gt;&lt;head/&gt;&lt;body&gt;&lt;p&gt;Rotating &lt;br/&gt;Frame&lt;/p&gt;&lt;/body&gt;&lt;/html&gt;</string>
-          </property>
-          <property name="alignment">
-           <set>Qt::AlignRight|Qt::AlignTrailing|Qt::AlignVCenter</set>
-          </property>
-         </widget>
-        </item>
-        <item row="5" column="1">
-         <widget class="QCheckBox" name="curr_ensemble_rot_frame_CheckBox">
-          <property name="enabled">
-           <bool>true</bool>
-          </property>
-          <property name="minimumSize">
-           <size>
-            <width>0</width>
-            <height>0</height>
-           </size>
-          </property>
-          <property name="layoutDirection">
-           <enum>Qt::LeftToRight</enum>
-          </property>
-          <property name="text">
-           <string/>
-          </property>
-          <property name="checked">
-           <bool>true</bool>
-          </property>
-         </widget>
-        </item>
-        <item row="3" column="0" rowspan="2" colspan="2">
-         <widget class="Line" name="line">
-          <property name="orientation">
-           <enum>Qt::Horizontal</enum>
-          </property>
-         </widget>
-        </item>
-        <item row="7" column="0" colspan="2">
-         <widget class="QPushButton" name="curr_ensemble_generate_PushButton">
-          <property name="sizePolicy">
-           <sizepolicy hsizetype="Expanding" vsizetype="Fixed">
-            <horstretch>0</horstretch>
-            <verstretch>0</verstretch>
-           </sizepolicy>
-          </property>
-          <property name="text">
-           <string>Generate Pulse Block Ensemble</string>
-          </property>
-         </widget>
-        </item>
-        <item row="8" column="1">
-         <widget class="QComboBox" name="saved_ensembles_ComboBox">
-          <property name="sizePolicy">
-           <sizepolicy hsizetype="Expanding" vsizetype="Fixed">
-            <horstretch>0</horstretch>
-            <verstretch>0</verstretch>
-           </sizepolicy>
-          </property>
-         </widget>
-        </item>
-        <item row="0" column="0">
-         <widget class="QLabel" name="pbe_length_label">
-          <property name="text">
-           <string>&lt;html&gt;&lt;head/&gt;&lt;body&gt;&lt;p&gt;Length:&lt;/p&gt;&lt;/body&gt;&lt;/html&gt;</string>
-          </property>
-          <property name="alignment">
-           <set>Qt::AlignRight|Qt::AlignTrailing|Qt::AlignVCenter</set>
-          </property>
-         </widget>
-        </item>
-        <item row="6" column="0">
-         <widget class="QLabel" name="pbe_name_label">
-          <property name="text">
-           <string>&lt;html&gt;&lt;head/&gt;&lt;body&gt;&lt;p&gt;Ensemble &lt;br/&gt;Name:&lt;/p&gt;&lt;/body&gt;&lt;/html&gt;</string>
-          </property>
-          <property name="alignment">
-           <set>Qt::AlignRight|Qt::AlignTrailing|Qt::AlignVCenter</set>
-          </property>
-         </widget>
-        </item>
-        <item row="8" column="0">
-         <widget class="QLabel" name="saved_pbe_label">
-          <property name="text">
-           <string>&lt;html&gt;&lt;head/&gt;&lt;body&gt;&lt;p&gt;Saved &lt;br/&gt;Ensembles:&lt;/p&gt;&lt;/body&gt;&lt;/html&gt;</string>
-          </property>
-          <property name="alignment">
-           <set>Qt::AlignRight|Qt::AlignTrailing|Qt::AlignVCenter</set>
-          </property>
-         </widget>
-        </item>
-        <item row="1" column="1">
-         <widget class="ScienSpinBox" name="curr_ensemble_bins_SpinBox">
-          <property name="sizePolicy">
-           <sizepolicy hsizetype="Expanding" vsizetype="Fixed">
-            <horstretch>0</horstretch>
-            <verstretch>0</verstretch>
-           </sizepolicy>
-          </property>
-          <property name="maximumSize">
-           <size>
-            <width>16777215</width>
-            <height>16777215</height>
-           </size>
-          </property>
-          <property name="alignment">
-           <set>Qt::AlignLeading|Qt::AlignLeft|Qt::AlignVCenter</set>
-          </property>
-          <property name="readOnly">
-           <bool>true</bool>
-          </property>
-          <property name="buttonSymbols">
-           <enum>QAbstractSpinBox::NoButtons</enum>
-          </property>
-          <property name="suffix">
-           <string>bins</string>
-          </property>
-          <property name="prefix">
-           <string/>
-          </property>
-          <property name="maximum">
-           <number>999999999</number>
-          </property>
-         </widget>
-        </item>
-        <item row="6" column="1">
-         <widget class="QLineEdit" name="curr_ensemble_name_LineEdit">
-          <property name="sizePolicy">
-           <sizepolicy hsizetype="Expanding" vsizetype="Fixed">
-            <horstretch>0</horstretch>
-            <verstretch>0</verstretch>
-           </sizepolicy>
-          </property>
-          <property name="maximumSize">
-           <size>
-            <width>16777215</width>
-            <height>16777215</height>
-           </size>
-          </property>
-         </widget>
-        </item>
-        <item row="0" column="1">
-         <widget class="ScienDSpinBox" name="curr_ensemble_length_DSpinBox">
-          <property name="sizePolicy">
-           <sizepolicy hsizetype="Expanding" vsizetype="Fixed">
-            <horstretch>0</horstretch>
-            <verstretch>0</verstretch>
-           </sizepolicy>
-          </property>
-          <property name="maximumSize">
-           <size>
-            <width>16777215</width>
-            <height>16777215</height>
-           </size>
-          </property>
-          <property name="alignment">
-           <set>Qt::AlignLeading|Qt::AlignLeft|Qt::AlignVCenter</set>
-          </property>
-          <property name="readOnly">
-           <bool>true</bool>
-          </property>
-          <property name="buttonSymbols">
-           <enum>QAbstractSpinBox::NoButtons</enum>
-          </property>
-          <property name="suffix">
-           <string>s</string>
-          </property>
-          <property name="decimals">
-           <number>6</number>
-          </property>
-         </widget>
-        </item>
-       </layout>
-      </item>
-     </layout>
-    </widget>
-   </item>
-   <item row="4" column="5" colspan="3">
-    <widget class="QGroupBox" name="ensemble_GroupBox">
-     <property name="font">
-      <font>
-       <weight>50</weight>
-       <bold>false</bold>
-      </font>
-     </property>
-     <property name="title">
-      <string>Sample and load Ensembles</string>
-     </property>
->>>>>>> 1d6dc765
      <layout class="QGridLayout" name="gridLayout_38">
       <item row="1" column="0">
        <layout class="QGridLayout" name="gridLayout_2">
@@ -1044,26 +775,38 @@
      </layout>
     </widget>
    </item>
-<<<<<<< HEAD
-   <item row="0" column="0" colspan="8">
+   <item row="0" column="7">
     <layout class="QGridLayout" name="gridLayout_5">
-     <item row="0" column="0">
-      <spacer name="horizontalSpacer_2">
-       <property name="orientation">
-        <enum>Qt::Horizontal</enum>
+     <item row="1" column="0">
+      <widget class="QLabel" name="label_3">
+       <property name="text">
+        <string>Sync channel:</string>
        </property>
-       <property name="sizeType">
-        <enum>QSizePolicy::MinimumExpanding</enum>
+       <property name="alignment">
+        <set>Qt::AlignRight|Qt::AlignTrailing|Qt::AlignVCenter</set>
        </property>
-       <property name="sizeHint" stdset="0">
+      </widget>
+     </item>
+     <item row="0" column="1">
+      <widget class="QComboBox" name="gen_laserchannel_ComboBox">
+       <property name="sizePolicy">
+        <sizepolicy hsizetype="Preferred" vsizetype="Fixed">
+         <horstretch>0</horstretch>
+         <verstretch>0</verstretch>
+        </sizepolicy>
+       </property>
+       <property name="minimumSize">
         <size>
-         <width>40</width>
-         <height>20</height>
+         <width>0</width>
+         <height>0</height>
         </size>
        </property>
-      </spacer>
+      </widget>
      </item>
-     <item row="0" column="6">
+     <item row="2" column="1">
+      <widget class="QComboBox" name="gen_gatechannel_ComboBox"/>
+     </item>
+     <item row="0" column="0">
       <widget class="QLabel" name="laser_chan_label">
        <property name="maximumSize">
         <size>
@@ -1079,181 +822,10 @@
        </property>
       </widget>
      </item>
-     <item row="1" column="6">
-=======
-   <item row="0" column="7">
-    <layout class="QGridLayout" name="gridLayout_5">
-     <item row="1" column="0">
->>>>>>> 1d6dc765
-      <widget class="QLabel" name="label_3">
-       <property name="text">
-        <string>Sync channel:</string>
-       </property>
-       <property name="alignment">
-        <set>Qt::AlignRight|Qt::AlignTrailing|Qt::AlignVCenter</set>
-       </property>
-      </widget>
-     </item>
-<<<<<<< HEAD
-     <item row="2" column="7">
-      <widget class="QComboBox" name="gen_gatechannel_ComboBox"/>
-     </item>
-     <item row="0" column="4">
-      <widget class="QComboBox" name="gen_activation_config_ComboBox">
-       <property name="enabled">
-        <bool>true</bool>
-       </property>
-       <property name="sizePolicy">
-        <sizepolicy hsizetype="Expanding" vsizetype="Fixed">
-         <horstretch>0</horstretch>
-         <verstretch>0</verstretch>
-        </sizepolicy>
-       </property>
-       <property name="minimumSize">
-        <size>
-         <width>0</width>
-         <height>0</height>
-        </size>
-       </property>
-       <property name="maximumSize">
-        <size>
-         <width>16777215</width>
-         <height>16777215</height>
-        </size>
-       </property>
-       <property name="editable">
-        <bool>false</bool>
-       </property>
-      </widget>
-     </item>
-     <item row="0" column="7">
-=======
-     <item row="0" column="1">
->>>>>>> 1d6dc765
-      <widget class="QComboBox" name="gen_laserchannel_ComboBox">
-       <property name="sizePolicy">
-        <sizepolicy hsizetype="Preferred" vsizetype="Fixed">
-         <horstretch>0</horstretch>
-         <verstretch>0</verstretch>
-        </sizepolicy>
-       </property>
-       <property name="minimumSize">
-        <size>
-         <width>0</width>
-         <height>0</height>
-        </size>
-       </property>
-      </widget>
-     </item>
-<<<<<<< HEAD
-     <item row="2" column="4">
-      <widget class="QLineEdit" name="gen_digital_channels_lineEdit">
-       <property name="sizePolicy">
-        <sizepolicy hsizetype="Expanding" vsizetype="Fixed">
-         <horstretch>0</horstretch>
-         <verstretch>0</verstretch>
-        </sizepolicy>
-       </property>
-       <property name="minimumSize">
-        <size>
-         <width>0</width>
-         <height>0</height>
-        </size>
-       </property>
-       <property name="maximumSize">
-        <size>
-         <width>16777215</width>
-         <height>16777215</height>
-        </size>
-       </property>
-       <property name="readOnly">
-        <bool>true</bool>
-       </property>
-      </widget>
-     </item>
-     <item row="1" column="4">
-      <widget class="QLineEdit" name="gen_analog_channels_lineEdit">
-       <property name="sizePolicy">
-        <sizepolicy hsizetype="Expanding" vsizetype="Fixed">
-         <horstretch>0</horstretch>
-         <verstretch>0</verstretch>
-        </sizepolicy>
-       </property>
-       <property name="minimumSize">
-        <size>
-         <width>0</width>
-         <height>0</height>
-        </size>
-       </property>
-       <property name="maximumSize">
-        <size>
-         <width>16777215</width>
-         <height>16777215</height>
-        </size>
-       </property>
-       <property name="readOnly">
-        <bool>true</bool>
-       </property>
-      </widget>
-     </item>
-     <item row="1" column="3">
-      <widget class="QLabel" name="ana_chan_label">
-       <property name="text">
-        <string>Analog channels:</string>
-       </property>
-       <property name="alignment">
-        <set>Qt::AlignRight|Qt::AlignTrailing|Qt::AlignVCenter</set>
-       </property>
-      </widget>
-     </item>
-     <item row="2" column="3">
-      <widget class="QLabel" name="digi_chan_label">
-       <property name="text">
-        <string>Digital channels:</string>
-       </property>
-       <property name="alignment">
-        <set>Qt::AlignRight|Qt::AlignTrailing|Qt::AlignVCenter</set>
-       </property>
-      </widget>
-     </item>
-     <item row="0" column="1">
-      <widget class="QLabel" name="sample_freq_label">
-=======
-     <item row="2" column="1">
-      <widget class="QComboBox" name="gen_gatechannel_ComboBox"/>
-     </item>
-     <item row="0" column="0">
-      <widget class="QLabel" name="laser_chan_label">
->>>>>>> 1d6dc765
-       <property name="maximumSize">
-        <size>
-         <width>16777215</width>
-         <height>16777215</height>
-        </size>
-       </property>
-       <property name="text">
-<<<<<<< HEAD
-        <string>Sample Frequency:</string>
-=======
-        <string>Laser channel:</string>
->>>>>>> 1d6dc765
-       </property>
-       <property name="alignment">
-        <set>Qt::AlignRight|Qt::AlignTrailing|Qt::AlignVCenter</set>
-       </property>
-      </widget>
-     </item>
-<<<<<<< HEAD
-     <item row="1" column="7">
-      <widget class="QComboBox" name="gen_syncchannel_ComboBox"/>
-     </item>
-     <item row="2" column="6">
-=======
      <item row="1" column="1">
       <widget class="QComboBox" name="gen_syncchannel_ComboBox"/>
      </item>
      <item row="2" column="0">
->>>>>>> 1d6dc765
       <widget class="QLabel" name="label_4">
        <property name="text">
         <string>Gate channel:</string>
@@ -1263,89 +835,6 @@
        </property>
       </widget>
      </item>
-<<<<<<< HEAD
-     <item row="0" column="5" rowspan="3">
-      <widget class="Line" name="line_2">
-       <property name="orientation">
-        <enum>Qt::Vertical</enum>
-       </property>
-      </widget>
-     </item>
-     <item row="0" column="3">
-      <widget class="QLabel" name="chan_conf_label">
-       <property name="text">
-        <string>channel config:</string>
-       </property>
-       <property name="alignment">
-        <set>Qt::AlignRight|Qt::AlignTrailing|Qt::AlignVCenter</set>
-       </property>
-      </widget>
-     </item>
-     <item row="0" column="2">
-      <widget class="ScienDSpinBox" name="gen_sample_freq_DSpinBox">
-       <property name="sizePolicy">
-        <sizepolicy hsizetype="Expanding" vsizetype="Fixed">
-         <horstretch>0</horstretch>
-         <verstretch>0</verstretch>
-        </sizepolicy>
-       </property>
-       <property name="minimumSize">
-        <size>
-         <width>0</width>
-         <height>0</height>
-        </size>
-       </property>
-       <property name="maximumSize">
-        <size>
-         <width>16777215</width>
-         <height>16777215</height>
-        </size>
-       </property>
-       <property name="alignment">
-        <set>Qt::AlignRight|Qt::AlignTrailing|Qt::AlignVCenter</set>
-       </property>
-       <property name="readOnly">
-        <bool>false</bool>
-       </property>
-       <property name="buttonSymbols">
-        <enum>QAbstractSpinBox::UpDownArrows</enum>
-       </property>
-       <property name="keyboardTracking">
-        <bool>true</bool>
-       </property>
-       <property name="suffix">
-        <string>Hz</string>
-       </property>
-       <property name="decimals">
-        <number>3</number>
-       </property>
-       <property name="maximum">
-        <double>100000.000000000000000</double>
-       </property>
-      </widget>
-     </item>
-     <item row="1" column="2">
-      <widget class="QCheckBox" name="gen_use_interleave_CheckBox">
-       <property name="layoutDirection">
-        <enum>Qt::LeftToRight</enum>
-       </property>
-       <property name="text">
-        <string/>
-       </property>
-      </widget>
-     </item>
-     <item row="1" column="1">
-      <widget class="QLabel" name="label">
-       <property name="text">
-        <string>Interleave:</string>
-       </property>
-       <property name="alignment">
-        <set>Qt::AlignRight|Qt::AlignTrailing|Qt::AlignVCenter</set>
-       </property>
-      </widget>
-     </item>
-=======
->>>>>>> 1d6dc765
     </layout>
    </item>
   </layout>
@@ -1378,14 +867,6 @@
   </customwidget>
  </customwidgets>
  <tabstops>
-<<<<<<< HEAD
-  <tabstop>gen_sample_freq_DSpinBox</tabstop>
-  <tabstop>gen_use_interleave_CheckBox</tabstop>
-  <tabstop>gen_activation_config_ComboBox</tabstop>
-  <tabstop>gen_analog_channels_lineEdit</tabstop>
-  <tabstop>gen_digital_channels_lineEdit</tabstop>
-=======
->>>>>>> 1d6dc765
   <tabstop>gen_laserchannel_ComboBox</tabstop>
   <tabstop>gen_syncchannel_ComboBox</tabstop>
   <tabstop>gen_gatechannel_ComboBox</tabstop>
