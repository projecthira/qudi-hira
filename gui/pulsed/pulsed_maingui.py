--- conflicted
+++ resolved
@@ -538,11 +538,7 @@
         self._pa.fit_param_PushButton.clicked.disconnect()
         self._pa.alt_fit_param_PushButton.clicked.disconnect()
         self._pa.ext_control_use_mw_CheckBox.stateChanged.disconnect()
-<<<<<<< HEAD
         self._pa.ext_control_use_mw_sweep_CheckBox.stateChanged.disconnect()
-=======
-        self._pa.ext_control_use_mw_sweep_CheckBox.editingFinished.disconnect()
->>>>>>> 1e0fcb4e
         self._pa.ext_control_mw_power_DoubleSpinBox.editingFinished.disconnect()
 
         self._pa.ana_param_invoke_settings_CheckBox.stateChanged.disconnect()
@@ -2612,18 +2608,12 @@
         if 'power' in settings_dict:
             self._pa.ext_control_mw_power_DoubleSpinBox.setValue(settings_dict['power'])
         if 'use_ext_sweep_microwave' in settings_dict:
-            use_ext_sweep_microwave = settings_dict['use_ext_sweep_microwave']
-            self._pa.ext_control_use_mw_sweep_CheckBox.setChecked(use_ext_sweep_microwave)
+            use_ext_sweep_microwave
 
         # unblock signals
         self._pa.ext_control_mw_freq_DoubleSpinBox.blockSignals(False)
         self._pa.ext_control_mw_power_DoubleSpinBox.blockSignals(False)
         self._pa.ext_control_use_mw_CheckBox.blockSignals(False)
-<<<<<<< HEAD
-        self._pa.ext_control_use_mw_CheckBox.blockSignals(False)
-=======
-        self._pa.ext_control_use_mw_sweep_CheckBox.blockSignals(False)
->>>>>>> 1e0fcb4e
         return
 
     def toggle_microwave_settings_editor(self, show_editor):
