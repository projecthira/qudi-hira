--- conflicted
+++ resolved
@@ -4,11 +4,7 @@
 
 global:
     # list of modules to load when starting
-<<<<<<< HEAD
-    startup: ['man', 'tray', 'autocorrelationgui']
-=======
     startup: ['man', 'tray']
->>>>>>> 0bbf6bfe
 
     module_server:
         address: 'localhost'
@@ -201,16 +197,67 @@
         module.Class: 'powermeter.PM100D.PM100D'
         address: 'USB0::0x1313::0x8078::P0008676::INSTR'
 
+    mydummyswitch1:
+        module.Class: 'switches.switch_dummy.SwitchDummy'
+
+    mydummyswitch2:
+        module.Class: 'switches.switch_dummy.SwitchDummy'
+
+    laserdummy:
+        module.Class: 'laser.simple_laser_dummy.SimpleLaserDummy'
+
+    mydummyfastcounter:
+        module.Class: 'fast_counter_dummy.FastCounterDummy'
+        #choose_trace: True
+        #gated: False
+
+    mydummyscanner:
+        module.Class: 'confocal_scanner_dummy.ConfocalScannerDummy'
+        clock_frequency: 100
+        connect:
+            fitlogic: 'fitlogic'
+
+    myautocorrelationdummy:
+        module.Class: 'myautocorrelationdummy.AutocorrelationDummy'
+
+    mydummymagnet:
+        module.Class: 'magnet.magnet_dummy.MagnetDummy'
+
+    mydummyslowcounter:
+        module.Class: 'slow_counter_dummy.SlowCounterDummy'
+
+    mydummyodmrcounter:
+        module.Class: 'odmr_counter_dummy.ODMRCounterDummy'
+        clock_frequency: 100
+        number_of_channels: 3
+        connect:
+            fitlogic: 'fitlogic'
+
+    microwave_dummy:
+        module.Class: 'microwave.mw_source_dummy.MicrowaveDummy'
+        gpib_address: 'dummy'
+        gpib_timeout: 20
+
+    mydummycounter:
+        module.Class: 'slow_counter_dummy.SlowCounterDummy'
+        source_channels: 4
+        clock_frequency: 100
+        count_distribution: 'dark_bright_poisson'
+        remoteaccess: True
+
+    mydummypulser:
+        module.Class: 'pulser_dummy.PulserDummy'
+
     lakeshore_625smps:
         module.Class: 'sc_magnet.lakeshore_magnet_controller.Lakeshore625SMPS'
-        magnet_COM_port_x: 'COM21'
-        magnet_COM_port_y: 'COM20'
-        magnet_COM_port_z: 'COM15'
-        magnet_waitingtime_seconds: 0.1
-        magnet_x_constr_tesla: 0.01
-        magnet_y_constr_tesla: 0.01
-        magnet_z_constr_tesla: 0.02
-        magnet_rho_constr_tesla: 0.02
+        magnet_COM_port_x : 'COM21'
+        magnet_COM_port_y : 'COM20'
+        magnet_COM_port_z : 'COM15'
+        magnet_waitingtime_seconds : 0.1
+        magnet_x_constr_tesla : 0.01
+        magnet_y_constr_tesla : 0.01
+        magnet_z_constr_tesla : 0.02
+        magnet_rho_constr_tesla : 0.02
 
     lakeshore_625:
         module.Class: 'sc_magnet.lakeshore625_magnet_controller.Lakeshore625'
@@ -221,58 +268,6 @@
         magnet_x_constr_tesla: 0.01
         magnet_y_constr_tesla: 0.01
         magnet_z_constr_tesla: 0.02
-
-    # Dummy hardware files
-    mydummyswitch1:
-        module.Class: 'switches.switch_dummy.SwitchDummy'
-
-    mydummyswitch2:
-        module.Class: 'switches.switch_dummy.SwitchDummy'
-
-    laserdummy:
-        module.Class: 'laser.simple_laser_dummy.SimpleLaserDummy'
-
-    mydummyfastcounter:
-        module.Class: 'fast_counter_dummy.FastCounterDummy'
-        #choose_trace: True
-        #gated: False
-
-    mydummyscanner:
-        module.Class: 'confocal_scanner_dummy.ConfocalScannerDummy'
-        clock_frequency: 100
-        connect:
-            fitlogic: 'fitlogic'
-
-    myautocorrelationdummy:
-        module.Class: 'myautocorrelationdummy.AutocorrelationDummy'
-
-    mydummymagnet:
-        module.Class: 'magnet.magnet_dummy.MagnetDummy'
-
-    mydummyslowcounter:
-        module.Class: 'slow_counter_dummy.SlowCounterDummy'
-
-    mydummyodmrcounter:
-        module.Class: 'odmr_counter_dummy.ODMRCounterDummy'
-        clock_frequency: 100
-        number_of_channels: 3
-        connect:
-            fitlogic: 'fitlogic'
-
-    microwave_dummy:
-        module.Class: 'microwave.mw_source_dummy.MicrowaveDummy'
-        gpib_address: 'dummy'
-        gpib_timeout: 20
-
-    mydummycounter:
-        module.Class: 'slow_counter_dummy.SlowCounterDummy'
-        source_channels: 4
-        clock_frequency: 100
-        count_distribution: 'dark_bright_poisson'
-        remoteaccess: True
-
-    mydummypulser:
-        module.Class: 'pulser_dummy.PulserDummy'
 
     simplemagnetdummy:
         module.Class: 'sc_magnet.simple_magnet_controller_dummy.SimpleMagnetDummy'
@@ -294,14 +289,11 @@
             - 5
             - 10
 
-    mydummytimetaggerautocorrelation:
-        module.Class: 'timetagger_autocorrelation_dummy.TimeTaggerAutocorrelationDummy'
-
 logic:
     counterlogic:
         module.Class: 'counter_logic.CounterLogic'
         connect:
-            counter1: 'mydummycounter'
+            counter1: 'timetagger_slowcounter'
             savelogic: 'savelogic'
 
     counterlogicdummy:
@@ -570,12 +562,7 @@
 
     savelogic:
         module.Class: 'save_logic.SaveLogic'
-<<<<<<< HEAD
-        # win_data_directory: 'Z:\QudiHiraData'
-        win_data_directory: 'C:\QudiHiraData' # Testing
-=======
         win_data_directory: 'Z:\Data\20210624_TipOpticalAlignment_FR03-2R3'
->>>>>>> 0bbf6bfe
         unix_data_directory: '/$HOME/'
         log_into_daily_directory: True
 
@@ -633,7 +620,7 @@
     autocorrelationlogic:
         module.Class: 'autocorrelation_logic.AutocorrelationLogic'
         connect:
-            autocorrelator: 'mydummytimetaggerautocorrelation'
+            autocorrelator: 'timetagger_autocorrelation'
             savelogic: 'savelogic'
 
     timeserieslogic:
@@ -674,12 +661,6 @@
         image_y_padding: 0.02
         image_z_padding: 0.02
 
-<<<<<<< HEAD
-    lasergui:
-        module.Class: 'laser.laser.LaserGUI'
-        connect:
-            laserlogic: 'laserlogic'
-=======
     confocalguiambient:
         module.Class: 'confocal.confocalgui.ConfocalGui'
         connect:
@@ -692,7 +673,6 @@
         image_x_padding: 0.02
         image_y_padding: 0.02
         image_z_padding: 0.02
->>>>>>> 0bbf6bfe
 
     nanonisscannergui:
         module.Class: 'confocal_nanonis.confocalgui.ConfocalGui'
@@ -707,6 +687,11 @@
         image_y_padding: 0.02
         image_z_padding: 0.02
 
+    lasergui:
+        module.Class: 'laser.laser.LaserGUI'
+        connect:
+            laserlogic: 'laserlogic'
+
     temperaturemonitorgui:
         module.Class: 'temperature_monitor.temperature_monitor.TemperatureMonitorGUI'
         connect:
@@ -727,11 +712,11 @@
         connect:
             pm_logic: 'powermeterlogic'
 
-#    magnet:
-#        module.Class: 'magnet.magnet_gui.MagnetGui'
-#        connect:
-#            magnetlogic1: 'magnet_logic'
-#            savelogic: 'savelogic'
+    magnet:
+        module.Class: 'magnet.magnet_gui.MagnetGui'
+        connect:
+            magnetlogic1: 'magnet_logic'
+            savelogic: 'savelogic'
 
     scmagnetgui:
         module.Class: 'sc_magnet.sc_magnet.SCMagnetGUI'
