--- conflicted
+++ resolved
@@ -72,28 +72,10 @@
         count_rates = np.divide(count_array, (bin_widths * 10 ** -12))
         return count_rates
 
-<<<<<<< HEAD
-    def get_forward_backward_counts(self, count_rates):
-        # Since the data is collected from forward-backward scans
-        # Split the data into N parts where each element contains 2 * pixels
-        split_array = np.split(count_rates, 2 * self.pixels)
-        # Extract forward scan array as every second element
-        forward = np.stack(split_array[::2])
-        # Extract backward scan array as every shifted second element
-        # Flip scan so that backward and forward scans represent the same data
-        backward = np.flip(np.stack(split_array[1::2]), axis=1)
-        return forward, backward
-
-    def clear_counter(self):
-        """Clear the current measurement in the Time Tagger"""
-        if self.triggered_counter:
-            self.triggered_counter.clear()
-=======
     def close_counter(self):
         """Clear the current measurement data in the Time Tagger"""
         if self.pixel_counter:
             self.pixel_counter.clear()
->>>>>>> 715f3814
         return 0
 
     def reset_tagger(self):
